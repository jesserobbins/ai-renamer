/**
 * Central text-extraction hub.  Given any supported document type this module
 * returns a plain-text representation that can be forwarded to the rename
 * model.  The implementation covers PDFs, Office formats, Keynote bundles, and
 * more, so extensive comments document each branch for future maintainers.
 */

const path = require('path')
const { promises: fs } = require('fs')
const { inflateRawSync } = require('zlib')
const pdf = require('pdf-parse')

const { convertBinaryOfficeToDocx } = require('./binaryOfficeConversion')
<<<<<<< HEAD

const logVerbose = (verbose, message) => {
  if (!verbose) return
  console.log(message)
}

const DOCX_LIKE_EXTENSIONS = new Set(['.docx', '.docm', '.dotx', '.dotm'])
const PPTX_LIKE_EXTENSIONS = new Set(['.pptx', '.pptm', '.ppsx', '.ppsm', '.potx', '.potm'])
const XLSX_LIKE_EXTENSIONS = new Set(['.xlsx', '.xlsm', '.xlsb', '.xltx', '.xltm'])
const BINARY_OFFICE_WARNINGS = {
  '.doc': 'The .doc format is not supported for text extraction. Please convert the file to .docx or run with --convertbinary.',
  '.dot': 'The .dot template format is not supported for text extraction. Please convert the file to .dotx or run with --convertbinary.',
  '.ppt': 'The .ppt format is not supported for text extraction. Please convert the file to .pptx or run with --convertbinary.',
  '.pps': 'The .pps format is not supported for text extraction. Please convert the file to .ppsx or run with --convertbinary.',
  '.pot': 'The .pot template format is not supported for text extraction. Please convert the file to .potx or run with --convertbinary.',
  '.xls': 'The .xls format is not supported for text extraction. Please convert the file to .xlsx or run with --convertbinary.',
  '.xlt': 'The .xlt template format is not supported for text extraction. Please convert the file to .xltx or run with --convertbinary.'
}

const OPEN_DOCUMENT_TEXT_EXTENSIONS = new Set(['.odt'])
const OPEN_DOCUMENT_PRESENTATION_EXTENSIONS = new Set(['.odp'])
const OPEN_DOCUMENT_SPREADSHEET_EXTENSIONS = new Set(['.ods'])
const KEYNOTE_EXTENSIONS = new Set(['.key'])

const EOCD_SIGNATURE = 0x06054b50
const CENTRAL_DIRECTORY_SIGNATURE = 0x02014b50
const LOCAL_FILE_HEADER_SIGNATURE = 0x04034b50

/**
 * Converts XML entity sequences to plain text.  Many of the OOXML parsers below
 * depend on it to turn `<w:t>` payloads into readable strings.
 */
const decodeXmlEntities = (input) => {
  if (!input) return ''
  return input
    .replace(/&#x([0-9a-fA-F]+);/g, (_, hex) => {
      const codePoint = parseInt(hex, 16)
      return Number.isNaN(codePoint) ? '' : String.fromCodePoint(codePoint)
    })
    .replace(/&#([0-9]+);/g, (_, dec) => {
      const codePoint = parseInt(dec, 10)
      return Number.isNaN(codePoint) ? '' : String.fromCodePoint(codePoint)
    })
    .replace(/&lt;/g, '<')
    .replace(/&gt;/g, '>')
    .replace(/&quot;/g, '"')
    .replace(/&apos;/g, "'")
    .replace(/&amp;/g, '&')
}

/**
 * Produces a tidy newline-delimited block by trimming redundant spaces and
 * blank lines.  This keeps the downstream prompt compact.
 */
const normalizeWhitespace = (text) => {
  return text
    .split('\n')
    .map((line) => line.replace(/[\t ]+/g, ' ').trim())
    .filter(Boolean)
    .join('\n')
}

/**
 * Barebones ZIP reader used for OOXML, OpenDocument, and Keynote packages.  We
 * intentionally avoid pulling in a full-featured unzip dependency to keep the
 * bundle lightweight.
 */
const parseZipEntries = (buffer) => {
  if (!Buffer.isBuffer(buffer)) {
    throw new Error('Expected a buffer when parsing a zip archive')
  }

  let eocdOffset = -1
  for (let i = buffer.length - 22; i >= 0; i--) {
    if (buffer.readUInt32LE(i) === EOCD_SIGNATURE) {
      eocdOffset = i
      break
    }
  }

  if (eocdOffset === -1) {
    throw new Error('Invalid archive: End of central directory record not found')
  }

  const centralDirectoryOffset = buffer.readUInt32LE(eocdOffset + 16)
  const totalEntries = buffer.readUInt16LE(eocdOffset + 10)

  const entries = new Map()
  let offset = centralDirectoryOffset

  for (let i = 0; i < totalEntries; i++) {
    const signature = buffer.readUInt32LE(offset)
    if (signature !== CENTRAL_DIRECTORY_SIGNATURE) {
      break
    }

=======

const logVerbose = (verbose, message) => {
  if (!verbose) return
  console.log(message)
}

const DOCX_LIKE_EXTENSIONS = new Set(['.docx', '.docm', '.dotx', '.dotm'])
const PPTX_LIKE_EXTENSIONS = new Set(['.pptx', '.pptm', '.ppsx', '.ppsm', '.potx', '.potm'])
const XLSX_LIKE_EXTENSIONS = new Set(['.xlsx', '.xlsm', '.xlsb', '.xltx', '.xltm'])
const BINARY_OFFICE_WARNINGS = {
  '.doc': 'The .doc format is not supported for text extraction. Please convert the file to .docx or run with --convertbinary.',
  '.dot': 'The .dot template format is not supported for text extraction. Please convert the file to .dotx or run with --convertbinary.',
  '.ppt': 'The .ppt format is not supported for text extraction. Please convert the file to .pptx or run with --convertbinary.',
  '.pps': 'The .pps format is not supported for text extraction. Please convert the file to .ppsx or run with --convertbinary.',
  '.pot': 'The .pot template format is not supported for text extraction. Please convert the file to .potx or run with --convertbinary.',
  '.xls': 'The .xls format is not supported for text extraction. Please convert the file to .xlsx or run with --convertbinary.',
  '.xlt': 'The .xlt template format is not supported for text extraction. Please convert the file to .xltx or run with --convertbinary.'
}

const OPEN_DOCUMENT_TEXT_EXTENSIONS = new Set(['.odt'])
const OPEN_DOCUMENT_PRESENTATION_EXTENSIONS = new Set(['.odp'])
const OPEN_DOCUMENT_SPREADSHEET_EXTENSIONS = new Set(['.ods'])
const KEYNOTE_EXTENSIONS = new Set(['.key'])

const EOCD_SIGNATURE = 0x06054b50
const CENTRAL_DIRECTORY_SIGNATURE = 0x02014b50
const LOCAL_FILE_HEADER_SIGNATURE = 0x04034b50

const decodeXmlEntities = (input) => {
  if (!input) return ''
  return input
    .replace(/&#x([0-9a-fA-F]+);/g, (_, hex) => {
      const codePoint = parseInt(hex, 16)
      return Number.isNaN(codePoint) ? '' : String.fromCodePoint(codePoint)
    })
    .replace(/&#([0-9]+);/g, (_, dec) => {
      const codePoint = parseInt(dec, 10)
      return Number.isNaN(codePoint) ? '' : String.fromCodePoint(codePoint)
    })
    .replace(/&lt;/g, '<')
    .replace(/&gt;/g, '>')
    .replace(/&quot;/g, '"')
    .replace(/&apos;/g, "'")
    .replace(/&amp;/g, '&')
}

const normalizeWhitespace = (text) => {
  return text
    .split('\n')
    .map((line) => line.replace(/[\t ]+/g, ' ').trim())
    .filter(Boolean)
    .join('\n')
}

const parseZipEntries = (buffer) => {
  if (!Buffer.isBuffer(buffer)) {
    throw new Error('Expected a buffer when parsing a zip archive')
  }

  let eocdOffset = -1
  for (let i = buffer.length - 22; i >= 0; i--) {
    if (buffer.readUInt32LE(i) === EOCD_SIGNATURE) {
      eocdOffset = i
      break
    }
  }

  if (eocdOffset === -1) {
    throw new Error('Invalid archive: End of central directory record not found')
  }

  const centralDirectoryOffset = buffer.readUInt32LE(eocdOffset + 16)
  const totalEntries = buffer.readUInt16LE(eocdOffset + 10)

  const entries = new Map()
  let offset = centralDirectoryOffset

  for (let i = 0; i < totalEntries; i++) {
    const signature = buffer.readUInt32LE(offset)
    if (signature !== CENTRAL_DIRECTORY_SIGNATURE) {
      break
    }

>>>>>>> 95cdcb8a
    const compressionMethod = buffer.readUInt16LE(offset + 10)
    const compressedSize = buffer.readUInt32LE(offset + 20)
    const fileNameLength = buffer.readUInt16LE(offset + 28)
    const extraFieldLength = buffer.readUInt16LE(offset + 30)
    const commentLength = buffer.readUInt16LE(offset + 32)
    const localHeaderOffset = buffer.readUInt32LE(offset + 42)

    const nameStart = offset + 46
    const fileName = buffer.slice(nameStart, nameStart + fileNameLength).toString('utf8')

    const localHeaderSignature = buffer.readUInt32LE(localHeaderOffset)
    if (localHeaderSignature !== LOCAL_FILE_HEADER_SIGNATURE) {
      offset = nameStart + fileNameLength + extraFieldLength + commentLength
      continue
    }

<<<<<<< HEAD
=======

>>>>>>> 95cdcb8a
    const localFileNameLength = buffer.readUInt16LE(localHeaderOffset + 26)
    const localExtraFieldLength = buffer.readUInt16LE(localHeaderOffset + 28)
    const dataStart = localHeaderOffset + 30 + localFileNameLength + localExtraFieldLength
    const dataEnd = dataStart + compressedSize
    const fileData = buffer.slice(dataStart, dataEnd)

    let decompressed
    if (compressionMethod === 0) {
      decompressed = fileData
    } else if (compressionMethod === 8) {
      decompressed = inflateRawSync(fileData)
    } else {
      throw new Error(`Unsupported compression method ${compressionMethod} encountered in archive`)
    }

    entries.set(fileName, decompressed)

    offset = nameStart + fileNameLength + extraFieldLength + commentLength
<<<<<<< HEAD
=======

>>>>>>> 95cdcb8a
  }

  return entries
}

<<<<<<< HEAD
/**
 * Walks the XML parts of a DOCX file and extracts readable paragraphs.  The
 * implementation purposefully handles tables, tabs, and line breaks so the
 * resulting text still resembles the original document.
 */
=======
>>>>>>> 95cdcb8a
const extractDocxText = (entries) => {
  const relevantFiles = Array.from(entries.keys()).filter((file) => {
    if (!file.startsWith('word/') || !file.endsWith('.xml')) return false
    return /document|header|footer|footnotes|endnotes/i.test(file)
  }).sort()

  const paragraphs = []
  const paragraphRegex = /<w:p[\s\S]*?<\/w:p>/g

  const extractParagraphText = (paragraphXml) => {
    const tokensRegex = /(<w:t[^>]*>[\s\S]*?<\/w:t>)|(<w:tab[^>]*\/>)+|(<w:br[^>]*\/>)|(<w:cr[^>]*\/>)|(<w:pBreak[^>]*\/>)|(<w:tbl>[\s\S]*?<\/w:tbl>)/g
    tokensRegex.lastIndex = 0
    const tokens = []
    let match

    while ((match = tokensRegex.exec(paragraphXml)) !== null) {
      const [token] = match
      if (token.startsWith('<w:t')) {
        const text = token.replace(/<w:t[^>]*>/, '').replace(/<\/w:t>/, '')
        tokens.push(decodeXmlEntities(text))
      } else if (token.startsWith('<w:tab')) {
        const tabCount = (token.match(/<w:tab[^>]*\/>/g) || ['']).length
        tokens.push('\t'.repeat(tabCount))
      } else if (token.startsWith('<w:tbl')) {
        const cellText = token
          .replace(/<w:tr[^>]*>/g, '\n')
          .replace(/<\/w:tr>/g, '\n')
          .replace(/<w:tc[^>]*>/g, '\t')
          .replace(/<\/w:tc>/g, '\t')
        const stripped = cellText.replace(/<[^>]+>/g, '')
        tokens.push(decodeXmlEntities(stripped))
      } else {
        tokens.push('\n')
      }
    }

    const combined = tokens.join('')
    const lines = combined.split('\n')
      .map((line) => line.replace(/[\t ]+/g, ' ').trim())
      .filter(Boolean)
    return lines.join('\n')
  }

  for (const file of relevantFiles) {
    const xml = entries.get(file).toString('utf8')
    paragraphRegex.lastIndex = 0
    let match
    while ((match = paragraphRegex.exec(xml)) !== null) {
      const paragraphText = extractParagraphText(match[0])
      if (paragraphText) {
        paragraphs.push(paragraphText)
      }
    }
  }

  return paragraphs.join('\n\n').trim()
}

const naturalCompare = (a, b) => {
  return a.localeCompare(b, undefined, { numeric: true, sensitivity: 'base' })
}

<<<<<<< HEAD
/**
 * Reads slide XML from a PPTX archive and returns newline-separated slide text
 * in presentation order.
 */
=======
>>>>>>> 95cdcb8a
const extractPptxText = (entries) => {
  const slideFiles = Array.from(entries.keys())
    .filter((file) => /^ppt\/slides\/slide[0-9]+\.xml$/i.test(file))
    .sort(naturalCompare)

  const slides = []
  for (const file of slideFiles) {
    const xml = entries.get(file).toString('utf8')
      .replace(/<a:br[^>]*\/>/g, '\n')
      .replace(/<a:tab[^>]*\/>/g, '\t')

    const textSegments = []
    const textRegex = /<a:t[^>]*>([\s\S]*?)<\/a:t>/g
    let match
    while ((match = textRegex.exec(xml)) !== null) {
      const segment = decodeXmlEntities(match[1])
      const cleaned = segment.split('\n').map((line) => line.replace(/[\t ]+/g, ' ').trim()).filter(Boolean).join('\n')
      if (cleaned) {
        textSegments.push(cleaned)
      }
    }

    const slideText = textSegments.join('\n')
    if (slideText) {
      slides.push(slideText)
    }
  }

  return slides.join('\n\n').trim()
}

<<<<<<< HEAD
/**
 * Keynote presentations are zipped bundles containing an XML manifest.  This
 * function extracts the manifest and normalizes the text payload.
 */
=======
>>>>>>> 95cdcb8a
const extractKeynoteText = (entries) => {
  let keynoteFile = null
  for (const candidate of ['index.apxl', 'Index.apxl']) {
    if (entries.has(candidate)) {
      keynoteFile = entries.get(candidate)
      break
    }
  }

  if (!keynoteFile) return ''

  const xml = keynoteFile.toString('utf8')
    .replace(/<sf:tab[^>]*\/>/g, '\t')
    .replace(/<sf:lineBreak[^>]*\/>/g, '\n')

  const text = xml.replace(/<[^>]+>/g, ' ')
  return normalizeWhitespace(decodeXmlEntities(text))
}

<<<<<<< HEAD
/**
 * Pulls the shared string table from an XLSX file.  Sheet cells reference these
 * strings by index, so we build them ahead of time.
 */
=======
>>>>>>> 95cdcb8a
const extractSharedStrings = (entries) => {
  const sharedStrings = []
  if (!entries.has('xl/sharedStrings.xml')) return sharedStrings

  const xml = entries.get('xl/sharedStrings.xml').toString('utf8')
  const stringRegex = /<si[^>]*>([\s\S]*?)<\/si>/g
  let match
  while ((match = stringRegex.exec(xml)) !== null) {
    const segment = match[1]
    const textPieces = []
    const textRegex = /<t[^>]*>([\s\S]*?)<\/t>/g
    let textMatch
    while ((textMatch = textRegex.exec(segment)) !== null) {
      textPieces.push(decodeXmlEntities(textMatch[1]))
    }
    const combined = textPieces.join('')
    sharedStrings.push(combined)
  }

  return sharedStrings
}

<<<<<<< HEAD
/**
 * Builds a map from worksheet XML files to human-friendly names by following
 * the relationships inside workbook.xml and its accompanying rels file.
 */
=======
>>>>>>> 95cdcb8a
const buildSheetNameMap = (entries) => {
  const sheetNameByRelId = new Map()
  const sheetTargets = new Map()

  if (entries.has('xl/workbook.xml')) {
    const workbookXml = entries.get('xl/workbook.xml').toString('utf8')
    const sheetRegex = /<sheet[^>]*name="([^"]+)"[^>]*r:id="([^"]+)"[^>]*>/g
    let match
    while ((match = sheetRegex.exec(workbookXml)) !== null) {
      const [, name, relId] = match
      sheetNameByRelId.set(relId, decodeXmlEntities(name))
    }
  }

  if (entries.has('xl/_rels/workbook.xml.rels')) {
    const relsXml = entries.get('xl/_rels/workbook.xml.rels').toString('utf8')
    const relRegex = /<Relationship[^>]*Id="([^"]+)"[^>]*Target="([^"]+)"/g
    let match
    while ((match = relRegex.exec(relsXml)) !== null) {
      const [, relId, target] = match
      const sheetName = sheetNameByRelId.get(relId)
      if (!sheetName) continue

      let normalizedTarget = target
      if (!normalizedTarget.startsWith('/')) {
        normalizedTarget = `xl/${normalizedTarget.replace(/^\.\//, '')}`
      } else {
        normalizedTarget = `xl${normalizedTarget}`
      }
      sheetTargets.set(normalizedTarget, sheetName)
    }
  }

  return sheetTargets
}

<<<<<<< HEAD
/**
 * Turns an individual worksheet XML document into tab-delimited lines while
 * resolving shared strings and inline text runs.
 */
=======
>>>>>>> 95cdcb8a
const extractSheetText = (xml, sharedStrings) => {
  const rows = []
  const rowRegex = /<row[^>]*>([\s\S]*?)<\/row>/g
  let rowMatch

  while ((rowMatch = rowRegex.exec(xml)) !== null) {
    const rowCells = []
    const cellRegex = /<c([^>]*)>([\s\S]*?)<\/c>/g
    let cellMatch
    while ((cellMatch = cellRegex.exec(rowMatch[1])) !== null) {
      const [, rawAttributes, cellBody] = cellMatch
      const typeMatch = /t="([^"]+)"/.exec(rawAttributes)
      let cellValue = ''

      if (typeMatch && typeMatch[1] === 's') {
        const valueMatch = /<v>([\s\S]*?)<\/v>/.exec(cellBody)
        if (valueMatch) {
          const index = parseInt(valueMatch[1], 10)
          if (!Number.isNaN(index) && sharedStrings[index]) {
            cellValue = sharedStrings[index]
          }
        }
      } else if (typeMatch && typeMatch[1] === 'inlineStr') {
        const inlinePieces = []
        const inlineRegex = /<t[^>]*>([\s\S]*?)<\/t>/g
        let inlineMatch
        while ((inlineMatch = inlineRegex.exec(cellBody)) !== null) {
          inlinePieces.push(decodeXmlEntities(inlineMatch[1]))
        }
        cellValue = inlinePieces.join('')
      } else {
        const valueMatch = /<v>([\s\S]*?)<\/v>/.exec(cellBody)
        if (valueMatch) {
          cellValue = decodeXmlEntities(valueMatch[1])
        }
      }

      if (!cellValue) {
        const textMatch = /<t[^>]*>([\s\S]*?)<\/t>/.exec(cellBody)
        if (textMatch) {
          cellValue = decodeXmlEntities(textMatch[1])
        }
      }

      rowCells.push(cellValue.replace(/[\t ]+/g, ' ').trim())
    }

    if (rowCells.some((cell) => cell.length > 0)) {
      rows.push(rowCells)
<<<<<<< HEAD
    }
  }

  const lines = rows.map((cells) => cells.join('\t').trim()).filter(Boolean)
  return lines.join('\n')
}

/**
 * Aggregates every worksheet in the workbook, prefixing each block with the
 * sheet name so the resulting prompt snippet remains understandable.
 */
const extractXlsxText = (entries) => {
  const sharedStrings = extractSharedStrings(entries)
  const sheetNames = buildSheetNameMap(entries)

  const sheetFiles = Array.from(entries.keys())
    .filter((file) => /^xl\/worksheets\/[\w-]+\.xml$/i.test(file))
    .sort(naturalCompare)

  const sheets = []
  for (const file of sheetFiles) {
    const sheetXml = entries.get(file).toString('utf8')
    const sheetText = extractSheetText(sheetXml, sharedStrings)
    if (sheetText) {
      const displayName = sheetNames.get(file) || file.replace(/^xl\/worksheets\//, '').replace(/\.xml$/i, '')
      sheets.push(`Sheet: ${displayName}\n${sheetText}`)
    }
  }

  return sheets.join('\n\n').trim()
}

/**
 * Handles OpenDocument text/presentation/spreadsheet archives by stripping the
 * XML markup and normalizing the resulting whitespace.
 */
const extractOpenDocumentText = (entries) => {
  if (!entries.has('content.xml')) return ''
  const xml = entries.get('content.xml').toString('utf8')
    .replace(/<text:line-break\s*\/>/g, '\n')
    .replace(/<text:tab\s*\/>/g, '\t')
    .replace(/<draw:frame[^>]*>/g, '\n')
    .replace(/<\/draw:frame>/g, '\n')

  const stripped = xml.replace(/<[^>]+>/g, ' ')
  return normalizeWhitespace(decodeXmlEntities(stripped))
}

const normalizeInfoEntries = (info) => {
  if (!info || typeof info !== 'object') return []
  const entries = []
  for (const [key, rawValue] of Object.entries(info)) {
    if (rawValue == null) continue
    const value = String(rawValue).trim()
    if (!value) continue
    entries.push(`${key}: ${value}`)
  }
  return entries
}

const extractMetadataValue = (metadata, key) => {
  if (!metadata) return ''

  const tryGet = (container) => {
    if (!container) return ''
    if (typeof container.get === 'function') {
      const value = container.get(key)
      if (value) return value
    }
    if (container instanceof Map) {
      const value = container.get(key)
      if (value) return value
    }
    if (container._metadataMap instanceof Map) {
      const value = container._metadataMap.get(key)
      if (value) return value
    }
    return ''
  }

  const sources = [metadata, metadata.metadata, metadata._metadataMap]
  for (const source of sources) {
    const raw = tryGet(source)
    if (!raw) continue
    if (Array.isArray(raw)) {
      return raw.map((item) => (typeof item === 'string' ? item.trim() : String(item))).filter(Boolean).join(', ')
    }
    if (typeof raw === 'string') {
      return raw.trim()
    }
    if (raw != null) {
      return String(raw).trim()
    }
  }

  return ''
}

const extractMetadataEntries = (metadata) => {
  if (!metadata) return []

  const metadataKeys = [
    ['dc:title', 'Title'],
    ['dc:subject', 'Subject'],
    ['dc:creator', 'Creator'],
    ['pdf:Keywords', 'Keywords'],
    ['xmp:CreateDate', 'Created'],
    ['xmp:ModifyDate', 'Modified']
  ]

  const entries = []
  for (const [key, label] of metadataKeys) {
    const value = extractMetadataValue(metadata, key)
    if (value) {
      entries.push(`${label}: ${value}`)
    }
  }

  return entries
}

/**
 * Uses pdf-parse for text extraction and falls back to metadata when the PDF is
 * image-only.  We return a placeholder string if nothing usable exists so the
 * model still receives some context.
 */
const readPdf = async (filePath, { verbose = false } = {}) => {
  const dataBuffer = await fs.readFile(filePath)
  const pdfData = await pdf(dataBuffer)

  const text = typeof pdfData.text === 'string' ? pdfData.text.trim() : ''
  if (text) return text

  const infoEntries = normalizeInfoEntries(pdfData.info)
  const metadataEntries = extractMetadataEntries(pdfData.metadata)
  const fallbackSections = [...infoEntries, ...metadataEntries]

  if (fallbackSections.length > 0) {
    logVerbose(verbose, '📎 Using PDF metadata fallback because no extractable text was found')
    return fallbackSections.join('\n')
  }

  logVerbose(verbose, '⚠️ PDF text extraction yielded no content or metadata; providing descriptive placeholder text')
  return 'No extractable text was found in this PDF. Use filename, metadata, and context clues to describe it.'
=======
    }
  }

  const lines = rows.map((cells) => cells.join('\t').trim()).filter(Boolean)
  return lines.join('\n')
}

const extractXlsxText = (entries) => {
  const sharedStrings = extractSharedStrings(entries)
  const sheetNames = buildSheetNameMap(entries)

  const sheetFiles = Array.from(entries.keys())
    .filter((file) => /^xl\/worksheets\/[\w-]+\.xml$/i.test(file))
    .sort(naturalCompare)

  const sheets = []
  for (const file of sheetFiles) {
    const sheetXml = entries.get(file).toString('utf8')
    const sheetText = extractSheetText(sheetXml, sharedStrings)
    if (sheetText) {
      const displayName = sheetNames.get(file) || file.replace(/^xl\/worksheets\//, '').replace(/\.xml$/i, '')
      sheets.push(`Sheet: ${displayName}\n${sheetText}`)
    }
  }

  return sheets.join('\n\n').trim()
}

const extractOpenDocumentText = (entries) => {
  if (!entries.has('content.xml')) return ''
  const xml = entries.get('content.xml').toString('utf8')
    .replace(/<text:line-break\s*\/>/g, '\n')
    .replace(/<text:tab\s*\/>/g, '\t')
    .replace(/<draw:frame[^>]*>/g, '\n')
    .replace(/<\/draw:frame>/g, '\n')

  const stripped = xml.replace(/<[^>]+>/g, ' ')
  return normalizeWhitespace(decodeXmlEntities(stripped))
}

const readPdf = async (filePath) => {
  const dataBuffer = await fs.readFile(filePath)
  const pdfData = await pdf(dataBuffer)
  return pdfData.text.trim()
>>>>>>> 95cdcb8a
}

const readDocxLike = async (filePath) => {
  const buffer = await fs.readFile(filePath)
  const entries = parseZipEntries(buffer)
  return extractDocxText(entries)
}

const readPptxLike = async (filePath) => {
  const buffer = await fs.readFile(filePath)
  const entries = parseZipEntries(buffer)
  return extractPptxText(entries)
}

const readKeynote = async (filePath) => {
  const buffer = await fs.readFile(filePath)
  const entries = parseZipEntries(buffer)
  return extractKeynoteText(entries)
}

const readXlsxLike = async (filePath) => {
  const buffer = await fs.readFile(filePath)
  const entries = parseZipEntries(buffer)
  return extractXlsxText(entries)
}

const readOpenDocument = async (filePath) => {
  const buffer = await fs.readFile(filePath)
  const entries = parseZipEntries(buffer)
  return extractOpenDocumentText(entries)
<<<<<<< HEAD
}

/**
 * Minimal RTF parser that strips control words and normalizes escapes.  Good
 * enough for descriptive prompts without shipping a full RTF engine.
 */
=======

}

>>>>>>> 95cdcb8a
const readRtf = async (filePath) => {
  const raw = await fs.readFile(filePath, 'utf8')

  const normalized = raw
    .replace(/\\'([0-9a-fA-F]{2})/g, (_, hex) => {
      const codePoint = parseInt(hex, 16)
      return Number.isNaN(codePoint) ? '' : String.fromCharCode(codePoint)
    })
    .replace(/\\par[d]?/g, '\n')
    .replace(/\\tab/g, '\t')
    .replace(/\\line/g, '\n')
    .replace(/\\\\/g, '\\')
    .replace(/\\~|\\-/g, ' ')
    .replace(/\\[^\s]+ ?/g, '')
    .replace(/[{}]/g, '')

  return normalizeWhitespace(normalized)
}

<<<<<<< HEAD
/**
 * Dispatches to the appropriate extractor based on file extension.  The
 * function intentionally throws when a legacy binary Office file is seen and
 * conversion is disabled so the caller can surface a helpful warning.
 */
=======

>>>>>>> 95cdcb8a
module.exports = async ({ filePath, convertBinary = false, verbose = false }) => {
  const ext = path.extname(filePath).toLowerCase()
  const fileName = path.basename(filePath)

  logVerbose(verbose, `📚 Reading ${fileName} (extension: ${ext || 'none'})`)

  if (ext === '.pdf') {
    logVerbose(verbose, '📑 Parsing PDF document')
<<<<<<< HEAD
    return readPdf(filePath, { verbose })
  }

  if (DOCX_LIKE_EXTENSIONS.has(ext)) {
=======

    return readPdf(filePath)
  }

  if (DOCX_LIKE_EXTENSIONS.has(ext)) {

>>>>>>> 95cdcb8a
    logVerbose(verbose, '📝 Parsing DOCX-like archive')
    return readDocxLike(filePath)
  }

  if (PPTX_LIKE_EXTENSIONS.has(ext)) {
<<<<<<< HEAD
    logVerbose(verbose, '🖼️ Parsing PPTX-like presentation')
=======

    logVerbose(verbose, '🖼️ Parsing PPTX-like presentation')

>>>>>>> 95cdcb8a
    return readPptxLike(filePath)
  }

  if (XLSX_LIKE_EXTENSIONS.has(ext)) {
<<<<<<< HEAD
    logVerbose(verbose, '📊 Parsing XLSX-like spreadsheet')
=======

    logVerbose(verbose, '📊 Parsing XLSX-like spreadsheet')

>>>>>>> 95cdcb8a
    return readXlsxLike(filePath)
  }

  if (KEYNOTE_EXTENSIONS.has(ext)) {
<<<<<<< HEAD
=======

>>>>>>> 95cdcb8a
    logVerbose(verbose, '🗣️ Parsing Keynote presentation bundle')
    return readKeynote(filePath)
  }

  if (OPEN_DOCUMENT_TEXT_EXTENSIONS.has(ext) || OPEN_DOCUMENT_PRESENTATION_EXTENSIONS.has(ext) || OPEN_DOCUMENT_SPREADSHEET_EXTENSIONS.has(ext)) {
<<<<<<< HEAD
=======

>>>>>>> 95cdcb8a
    logVerbose(verbose, '🧭 Parsing OpenDocument file')
    return readOpenDocument(filePath)
  }

  if (ext === '.rtf') {
    logVerbose(verbose, '📜 Parsing RTF document')
    return readRtf(filePath)
  }

  if (BINARY_OFFICE_WARNINGS[ext]) {
    if (convertBinary) {
<<<<<<< HEAD
=======

>>>>>>> 95cdcb8a
      logVerbose(verbose, `⚙️ Converting legacy ${ext} file for ${fileName}`)
      const { tempPath, cleanup } = await convertBinaryOfficeToDocx({ filePath, ext, verbose })
      try {
        const text = await readDocxLike(tempPath)
        logVerbose(verbose, `🧾 Extracted text from converted document at ${tempPath}`)
        return text
      } finally {
        await cleanup()
        logVerbose(verbose, `🧹 Cleaned temporary files for ${fileName}`)
      }
    }

    logVerbose(verbose, `⚠️ Conversion disabled for ${fileName}; raising warning`)
    throw new Error(BINARY_OFFICE_WARNINGS[ext])
  }

  logVerbose(verbose, '📄 Reading file as UTF-8 text')
<<<<<<< HEAD
=======

>>>>>>> 95cdcb8a
  const content = await fs.readFile(filePath, 'utf8')
  return typeof content === 'string' ? content : content.toString('utf8')
}<|MERGE_RESOLUTION|>--- conflicted
+++ resolved
@@ -11,7 +11,7 @@
 const pdf = require('pdf-parse')
 
 const { convertBinaryOfficeToDocx } = require('./binaryOfficeConversion')
-<<<<<<< HEAD
+
 
 const logVerbose = (verbose, message) => {
   if (!verbose) return
@@ -79,36 +79,7 @@
  * intentionally avoid pulling in a full-featured unzip dependency to keep the
  * bundle lightweight.
  */
-const parseZipEntries = (buffer) => {
-  if (!Buffer.isBuffer(buffer)) {
-    throw new Error('Expected a buffer when parsing a zip archive')
-  }
-
-  let eocdOffset = -1
-  for (let i = buffer.length - 22; i >= 0; i--) {
-    if (buffer.readUInt32LE(i) === EOCD_SIGNATURE) {
-      eocdOffset = i
-      break
-    }
-  }
-
-  if (eocdOffset === -1) {
-    throw new Error('Invalid archive: End of central directory record not found')
-  }
-
-  const centralDirectoryOffset = buffer.readUInt32LE(eocdOffset + 16)
-  const totalEntries = buffer.readUInt16LE(eocdOffset + 10)
-
-  const entries = new Map()
-  let offset = centralDirectoryOffset
-
-  for (let i = 0; i < totalEntries; i++) {
-    const signature = buffer.readUInt32LE(offset)
-    if (signature !== CENTRAL_DIRECTORY_SIGNATURE) {
-      break
-    }
-
-=======
+
 
 const logVerbose = (verbose, message) => {
   if (!verbose) return
@@ -163,6 +134,7 @@
     .join('\n')
 }
 
+
 const parseZipEntries = (buffer) => {
   if (!Buffer.isBuffer(buffer)) {
     throw new Error('Expected a buffer when parsing a zip archive')
@@ -192,7 +164,6 @@
       break
     }
 
->>>>>>> 95cdcb8a
     const compressionMethod = buffer.readUInt16LE(offset + 10)
     const compressedSize = buffer.readUInt32LE(offset + 20)
     const fileNameLength = buffer.readUInt16LE(offset + 28)
@@ -209,10 +180,8 @@
       continue
     }
 
-<<<<<<< HEAD
-=======
-
->>>>>>> 95cdcb8a
+
+
     const localFileNameLength = buffer.readUInt16LE(localHeaderOffset + 26)
     const localExtraFieldLength = buffer.readUInt16LE(localHeaderOffset + 28)
     const dataStart = localHeaderOffset + 30 + localFileNameLength + localExtraFieldLength
@@ -231,23 +200,21 @@
     entries.set(fileName, decompressed)
 
     offset = nameStart + fileNameLength + extraFieldLength + commentLength
-<<<<<<< HEAD
-=======
-
->>>>>>> 95cdcb8a
+
+
+
   }
 
   return entries
 }
 
-<<<<<<< HEAD
+
 /**
  * Walks the XML parts of a DOCX file and extracts readable paragraphs.  The
  * implementation purposefully handles tables, tabs, and line breaks so the
  * resulting text still resembles the original document.
  */
-=======
->>>>>>> 95cdcb8a
+
 const extractDocxText = (entries) => {
   const relevantFiles = Array.from(entries.keys()).filter((file) => {
     if (!file.startsWith('word/') || !file.endsWith('.xml')) return false
@@ -282,6 +249,7 @@
       } else {
         tokens.push('\n')
       }
+
     }
 
     const combined = tokens.join('')
@@ -310,13 +278,10 @@
   return a.localeCompare(b, undefined, { numeric: true, sensitivity: 'base' })
 }
 
-<<<<<<< HEAD
 /**
  * Reads slide XML from a PPTX archive and returns newline-separated slide text
  * in presentation order.
  */
-=======
->>>>>>> 95cdcb8a
 const extractPptxText = (entries) => {
   const slideFiles = Array.from(entries.keys())
     .filter((file) => /^ppt\/slides\/slide[0-9]+\.xml$/i.test(file))
@@ -348,13 +313,10 @@
   return slides.join('\n\n').trim()
 }
 
-<<<<<<< HEAD
 /**
  * Keynote presentations are zipped bundles containing an XML manifest.  This
  * function extracts the manifest and normalizes the text payload.
  */
-=======
->>>>>>> 95cdcb8a
 const extractKeynoteText = (entries) => {
   let keynoteFile = null
   for (const candidate of ['index.apxl', 'Index.apxl']) {
@@ -374,13 +336,10 @@
   return normalizeWhitespace(decodeXmlEntities(text))
 }
 
-<<<<<<< HEAD
 /**
  * Pulls the shared string table from an XLSX file.  Sheet cells reference these
  * strings by index, so we build them ahead of time.
  */
-=======
->>>>>>> 95cdcb8a
 const extractSharedStrings = (entries) => {
   const sharedStrings = []
   if (!entries.has('xl/sharedStrings.xml')) return sharedStrings
@@ -403,13 +362,10 @@
   return sharedStrings
 }
 
-<<<<<<< HEAD
 /**
  * Builds a map from worksheet XML files to human-friendly names by following
  * the relationships inside workbook.xml and its accompanying rels file.
  */
-=======
->>>>>>> 95cdcb8a
 const buildSheetNameMap = (entries) => {
   const sheetNameByRelId = new Map()
   const sheetTargets = new Map()
@@ -446,13 +402,10 @@
   return sheetTargets
 }
 
-<<<<<<< HEAD
 /**
  * Turns an individual worksheet XML document into tab-delimited lines while
  * resolving shared strings and inline text runs.
  */
-=======
->>>>>>> 95cdcb8a
 const extractSheetText = (xml, sharedStrings) => {
   const rows = []
   const rowRegex = /<row[^>]*>([\s\S]*?)<\/row>/g
@@ -502,7 +455,6 @@
 
     if (rowCells.some((cell) => cell.length > 0)) {
       rows.push(rowCells)
-<<<<<<< HEAD
     }
   }
 
@@ -647,7 +599,192 @@
 
   logVerbose(verbose, '⚠️ PDF text extraction yielded no content or metadata; providing descriptive placeholder text')
   return 'No extractable text was found in this PDF. Use filename, metadata, and context clues to describe it.'
-=======
+
+    }
+
+    const combined = tokens.join('')
+    const lines = combined.split('\n')
+      .map((line) => line.replace(/[\t ]+/g, ' ').trim())
+      .filter(Boolean)
+    return lines.join('\n')
+  }
+
+  for (const file of relevantFiles) {
+    const xml = entries.get(file).toString('utf8')
+    paragraphRegex.lastIndex = 0
+    let match
+    while ((match = paragraphRegex.exec(xml)) !== null) {
+      const paragraphText = extractParagraphText(match[0])
+      if (paragraphText) {
+        paragraphs.push(paragraphText)
+      }
+    }
+  }
+
+  return paragraphs.join('\n\n').trim()
+}
+
+const naturalCompare = (a, b) => {
+  return a.localeCompare(b, undefined, { numeric: true, sensitivity: 'base' })
+}
+
+const extractPptxText = (entries) => {
+  const slideFiles = Array.from(entries.keys())
+    .filter((file) => /^ppt\/slides\/slide[0-9]+\.xml$/i.test(file))
+    .sort(naturalCompare)
+
+  const slides = []
+  for (const file of slideFiles) {
+    const xml = entries.get(file).toString('utf8')
+      .replace(/<a:br[^>]*\/>/g, '\n')
+      .replace(/<a:tab[^>]*\/>/g, '\t')
+
+    const textSegments = []
+    const textRegex = /<a:t[^>]*>([\s\S]*?)<\/a:t>/g
+    let match
+    while ((match = textRegex.exec(xml)) !== null) {
+      const segment = decodeXmlEntities(match[1])
+      const cleaned = segment.split('\n').map((line) => line.replace(/[\t ]+/g, ' ').trim()).filter(Boolean).join('\n')
+      if (cleaned) {
+        textSegments.push(cleaned)
+      }
+    }
+
+    const slideText = textSegments.join('\n')
+    if (slideText) {
+      slides.push(slideText)
+    }
+  }
+
+  return slides.join('\n\n').trim()
+}
+
+const extractKeynoteText = (entries) => {
+  let keynoteFile = null
+  for (const candidate of ['index.apxl', 'Index.apxl']) {
+    if (entries.has(candidate)) {
+      keynoteFile = entries.get(candidate)
+      break
+    }
+  }
+
+  if (!keynoteFile) return ''
+
+  const xml = keynoteFile.toString('utf8')
+    .replace(/<sf:tab[^>]*\/>/g, '\t')
+    .replace(/<sf:lineBreak[^>]*\/>/g, '\n')
+
+  const text = xml.replace(/<[^>]+>/g, ' ')
+  return normalizeWhitespace(decodeXmlEntities(text))
+}
+
+const extractSharedStrings = (entries) => {
+  const sharedStrings = []
+  if (!entries.has('xl/sharedStrings.xml')) return sharedStrings
+
+  const xml = entries.get('xl/sharedStrings.xml').toString('utf8')
+  const stringRegex = /<si[^>]*>([\s\S]*?)<\/si>/g
+  let match
+  while ((match = stringRegex.exec(xml)) !== null) {
+    const segment = match[1]
+    const textPieces = []
+    const textRegex = /<t[^>]*>([\s\S]*?)<\/t>/g
+    let textMatch
+    while ((textMatch = textRegex.exec(segment)) !== null) {
+      textPieces.push(decodeXmlEntities(textMatch[1]))
+    }
+    const combined = textPieces.join('')
+    sharedStrings.push(combined)
+  }
+
+  return sharedStrings
+}
+
+const buildSheetNameMap = (entries) => {
+  const sheetNameByRelId = new Map()
+  const sheetTargets = new Map()
+
+  if (entries.has('xl/workbook.xml')) {
+    const workbookXml = entries.get('xl/workbook.xml').toString('utf8')
+    const sheetRegex = /<sheet[^>]*name="([^"]+)"[^>]*r:id="([^"]+)"[^>]*>/g
+    let match
+    while ((match = sheetRegex.exec(workbookXml)) !== null) {
+      const [, name, relId] = match
+      sheetNameByRelId.set(relId, decodeXmlEntities(name))
+    }
+  }
+
+  if (entries.has('xl/_rels/workbook.xml.rels')) {
+    const relsXml = entries.get('xl/_rels/workbook.xml.rels').toString('utf8')
+    const relRegex = /<Relationship[^>]*Id="([^"]+)"[^>]*Target="([^"]+)"/g
+    let match
+    while ((match = relRegex.exec(relsXml)) !== null) {
+      const [, relId, target] = match
+      const sheetName = sheetNameByRelId.get(relId)
+      if (!sheetName) continue
+
+      let normalizedTarget = target
+      if (!normalizedTarget.startsWith('/')) {
+        normalizedTarget = `xl/${normalizedTarget.replace(/^\.\//, '')}`
+      } else {
+        normalizedTarget = `xl${normalizedTarget}`
+      }
+      sheetTargets.set(normalizedTarget, sheetName)
+    }
+  }
+
+  return sheetTargets
+}
+
+const extractSheetText = (xml, sharedStrings) => {
+  const rows = []
+  const rowRegex = /<row[^>]*>([\s\S]*?)<\/row>/g
+  let rowMatch
+
+  while ((rowMatch = rowRegex.exec(xml)) !== null) {
+    const rowCells = []
+    const cellRegex = /<c([^>]*)>([\s\S]*?)<\/c>/g
+    let cellMatch
+    while ((cellMatch = cellRegex.exec(rowMatch[1])) !== null) {
+      const [, rawAttributes, cellBody] = cellMatch
+      const typeMatch = /t="([^"]+)"/.exec(rawAttributes)
+      let cellValue = ''
+
+      if (typeMatch && typeMatch[1] === 's') {
+        const valueMatch = /<v>([\s\S]*?)<\/v>/.exec(cellBody)
+        if (valueMatch) {
+          const index = parseInt(valueMatch[1], 10)
+          if (!Number.isNaN(index) && sharedStrings[index]) {
+            cellValue = sharedStrings[index]
+          }
+        }
+      } else if (typeMatch && typeMatch[1] === 'inlineStr') {
+        const inlinePieces = []
+        const inlineRegex = /<t[^>]*>([\s\S]*?)<\/t>/g
+        let inlineMatch
+        while ((inlineMatch = inlineRegex.exec(cellBody)) !== null) {
+          inlinePieces.push(decodeXmlEntities(inlineMatch[1]))
+        }
+        cellValue = inlinePieces.join('')
+      } else {
+        const valueMatch = /<v>([\s\S]*?)<\/v>/.exec(cellBody)
+        if (valueMatch) {
+          cellValue = decodeXmlEntities(valueMatch[1])
+        }
+      }
+
+      if (!cellValue) {
+        const textMatch = /<t[^>]*>([\s\S]*?)<\/t>/.exec(cellBody)
+        if (textMatch) {
+          cellValue = decodeXmlEntities(textMatch[1])
+        }
+      }
+
+      rowCells.push(cellValue.replace(/[\t ]+/g, ' ').trim())
+    }
+
+    if (rowCells.some((cell) => cell.length > 0)) {
+      rows.push(rowCells)
     }
   }
 
@@ -692,7 +829,7 @@
   const dataBuffer = await fs.readFile(filePath)
   const pdfData = await pdf(dataBuffer)
   return pdfData.text.trim()
->>>>>>> 95cdcb8a
+
 }
 
 const readDocxLike = async (filePath) => {
@@ -723,18 +860,14 @@
   const buffer = await fs.readFile(filePath)
   const entries = parseZipEntries(buffer)
   return extractOpenDocumentText(entries)
-<<<<<<< HEAD
+
 }
 
 /**
  * Minimal RTF parser that strips control words and normalizes escapes.  Good
  * enough for descriptive prompts without shipping a full RTF engine.
  */
-=======
-
-}
-
->>>>>>> 95cdcb8a
+
 const readRtf = async (filePath) => {
   const raw = await fs.readFile(filePath, 'utf8')
 
@@ -754,15 +887,13 @@
   return normalizeWhitespace(normalized)
 }
 
-<<<<<<< HEAD
+
 /**
  * Dispatches to the appropriate extractor based on file extension.  The
  * function intentionally throws when a legacy binary Office file is seen and
  * conversion is disabled so the caller can surface a helpful warning.
  */
-=======
-
->>>>>>> 95cdcb8a
+
 module.exports = async ({ filePath, convertBinary = false, verbose = false }) => {
   const ext = path.extname(filePath).toLowerCase()
   const fileName = path.basename(filePath)
@@ -771,59 +902,40 @@
 
   if (ext === '.pdf') {
     logVerbose(verbose, '📑 Parsing PDF document')
-<<<<<<< HEAD
+
     return readPdf(filePath, { verbose })
   }
 
   if (DOCX_LIKE_EXTENSIONS.has(ext)) {
-=======
-
-    return readPdf(filePath)
-  }
-
-  if (DOCX_LIKE_EXTENSIONS.has(ext)) {
-
->>>>>>> 95cdcb8a
+
     logVerbose(verbose, '📝 Parsing DOCX-like archive')
     return readDocxLike(filePath)
   }
 
   if (PPTX_LIKE_EXTENSIONS.has(ext)) {
-<<<<<<< HEAD
+
     logVerbose(verbose, '🖼️ Parsing PPTX-like presentation')
-=======
-
-    logVerbose(verbose, '🖼️ Parsing PPTX-like presentation')
-
->>>>>>> 95cdcb8a
+
     return readPptxLike(filePath)
   }
 
   if (XLSX_LIKE_EXTENSIONS.has(ext)) {
-<<<<<<< HEAD
+
+
     logVerbose(verbose, '📊 Parsing XLSX-like spreadsheet')
-=======
-
-    logVerbose(verbose, '📊 Parsing XLSX-like spreadsheet')
-
->>>>>>> 95cdcb8a
+
+
     return readXlsxLike(filePath)
   }
 
   if (KEYNOTE_EXTENSIONS.has(ext)) {
-<<<<<<< HEAD
-=======
-
->>>>>>> 95cdcb8a
+
     logVerbose(verbose, '🗣️ Parsing Keynote presentation bundle')
     return readKeynote(filePath)
   }
 
   if (OPEN_DOCUMENT_TEXT_EXTENSIONS.has(ext) || OPEN_DOCUMENT_PRESENTATION_EXTENSIONS.has(ext) || OPEN_DOCUMENT_SPREADSHEET_EXTENSIONS.has(ext)) {
-<<<<<<< HEAD
-=======
-
->>>>>>> 95cdcb8a
+
     logVerbose(verbose, '🧭 Parsing OpenDocument file')
     return readOpenDocument(filePath)
   }
@@ -835,10 +947,7 @@
 
   if (BINARY_OFFICE_WARNINGS[ext]) {
     if (convertBinary) {
-<<<<<<< HEAD
-=======
-
->>>>>>> 95cdcb8a
+
       logVerbose(verbose, `⚙️ Converting legacy ${ext} file for ${fileName}`)
       const { tempPath, cleanup } = await convertBinaryOfficeToDocx({ filePath, ext, verbose })
       try {
@@ -856,10 +965,7 @@
   }
 
   logVerbose(verbose, '📄 Reading file as UTF-8 text')
-<<<<<<< HEAD
-=======
-
->>>>>>> 95cdcb8a
+
   const content = await fs.readFile(filePath, 'utf8')
   return typeof content === 'string' ? content : content.toString('utf8')
 }