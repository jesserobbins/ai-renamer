const path = require('path')
const { v4: uuidv4 } = require('uuid')
const readline = require('readline')

const isImage = require('./isImage')
const isVideo = require('./isVideo')
const saveFile = require('./saveFile')
const getNewName = require('./getNewName')
const extractFrames = require('./extractFrames')
const readFileContent = require('./readFileContent')
const deleteDirectory = require('./deleteDirectory')
const isProcessableFile = require('./isProcessableFile')

const logVerbose = (verbose, message) => {
  if (!verbose) return
  console.log(message)
}

const promptForConfirmation = async ({ question, forceChange, nonInteractiveMessage }) => {
  if (forceChange) return true

  if (!process.stdin.isTTY) {
    if (nonInteractiveMessage) {
      console.log(nonInteractiveMessage)
    }
    return false
  }

  return await new Promise(resolve => {
    const rl = readline.createInterface({
      input: process.stdin,
      output: process.stdout
    })

    rl.question(question, answer => {
      rl.close()
      const normalized = answer.trim().toLowerCase()
      resolve(normalized === 'y' || normalized === 'yes')
    })
  })
}

module.exports = async options => {
  const { filePath } = options
  let framesOutputDir
  let ext
  let verboseFlag = false
  let relativeFilePath = ''

  try {
<<<<<<< HEAD
    const {
      frames,
      inputPath,
      convertBinary,
      verbose,
      forceChange,
      recordLogEntry
    } = options

    verboseFlag = verbose
=======
    const { frames, filePath, inputPath, convertBinary } = options
>>>>>>> 0feda65f

    const fileName = path.basename(filePath)
    ext = path.extname(filePath).toLowerCase()
    relativeFilePath = path.relative(inputPath, filePath) || fileName

    logVerbose(verbose, `🔍 Processing file: ${relativeFilePath}`)

    if (fileName === '.DS_Store') return

    if (!isProcessableFile({ filePath })) {
      console.log(`🟡 Unsupported file: ${relativeFilePath}`)
      return
    }

    let content
    let videoPrompt
    let images = []
    if (isImage({ ext })) {
      logVerbose(verbose, `🖼️ Detected image: ${relativeFilePath}`)
      images.push(filePath)
    } else if (isVideo({ ext })) {
      logVerbose(verbose, `🎞️ Detected video: ${relativeFilePath} — extracting frames`)
      framesOutputDir = `/tmp/ai-renamer/${uuidv4()}`
      const _extractedFrames = await extractFrames({
        frames,
        framesOutputDir,
        inputFile: filePath
      })
      images = _extractedFrames.images
      videoPrompt = _extractedFrames.videoPrompt
      logVerbose(verbose, `🎯 Extracted ${images.length} frame(s) from ${relativeFilePath}`)
    } else {
<<<<<<< HEAD
      logVerbose(verbose, `📄 Extracting text content from: ${relativeFilePath}`)
      content = await readFileContent({ filePath, convertBinary, verbose })
=======
      content = await readFileContent({ filePath, convertBinary })
>>>>>>> 0feda65f
      if (!content) {
        console.log(`🔴 No text content: ${relativeFilePath}`)
        return
      }
      logVerbose(verbose, `✅ Extracted ${content.length} characters from ${relativeFilePath}`)
    }

    const newNameResult = await getNewName({ ...options, images, content, videoPrompt, relativeFilePath })
    if (!newNameResult || !newNameResult.filename) return

    const { filename: proposedName, context: nameContext } = newNameResult

    if (nameContext && nameContext.summary) {
      console.log(`ℹ️ ${nameContext.summary}`)
    }

    const proposedRelativeNewPath = path.join(path.dirname(relativeFilePath), `${proposedName}${ext}`)
    const confirmed = await promptForConfirmation({
      question: `Rename "${relativeFilePath}" to "${proposedRelativeNewPath}"? (y/N): `,
      forceChange,
      nonInteractiveMessage: `🟡 Skipping rename for ${relativeFilePath} because confirmations are required but no interactive terminal is available. Use --force-change to bypass prompts.`
    })

    if (!confirmed) {
      console.log(`⚪ Skipped rename: ${relativeFilePath}`)
      return
    }

    const newFileName = await saveFile({ ext, newName: proposedName, filePath })
    const relativeNewFilePath = path.join(path.dirname(relativeFilePath), newFileName)
    console.log(`🟢 Renamed: ${relativeFilePath} to ${relativeNewFilePath}`)

    if (typeof recordLogEntry === 'function') {
      const newAbsolutePath = path.resolve(path.dirname(filePath), newFileName)
      const confirmationSource = forceChange ? 'force-change flag' : 'user confirmed'
      const logEntry = {
        originalPath: path.resolve(filePath),
        newPath: newAbsolutePath,
        originalName: path.basename(filePath),
        newName: newFileName,
        originalRelativePath: relativeFilePath,
        newRelativePath: relativeNewFilePath,
        acceptedAt: new Date().toISOString(),
        confirmation: confirmationSource,
        context: nameContext
      }
      recordLogEntry(logEntry)
    }
  } catch (err) {
    console.log(err.message)
  } finally {
    if (ext && isVideo({ ext }) && framesOutputDir) {
      logVerbose(verboseFlag, `🧹 Cleaning up extracted frames for ${relativeFilePath || filePath}`)
      try {
        await deleteDirectory({ folderPath: framesOutputDir })
      } catch (cleanupError) {
        console.log(`🔴 Failed to clean up frames for ${relativeFilePath || filePath}: ${cleanupError.message}`)
      }
    }
  }
}<|MERGE_RESOLUTION|>--- conflicted
+++ resolved
@@ -48,7 +48,6 @@
   let relativeFilePath = ''
 
   try {
-<<<<<<< HEAD
     const {
       frames,
       inputPath,
@@ -59,9 +58,7 @@
     } = options
 
     verboseFlag = verbose
-=======
-    const { frames, filePath, inputPath, convertBinary } = options
->>>>>>> 0feda65f
+
 
     const fileName = path.basename(filePath)
     ext = path.extname(filePath).toLowerCase()
@@ -94,12 +91,9 @@
       videoPrompt = _extractedFrames.videoPrompt
       logVerbose(verbose, `🎯 Extracted ${images.length} frame(s) from ${relativeFilePath}`)
     } else {
-<<<<<<< HEAD
       logVerbose(verbose, `📄 Extracting text content from: ${relativeFilePath}`)
       content = await readFileContent({ filePath, convertBinary, verbose })
-=======
-      content = await readFileContent({ filePath, convertBinary })
->>>>>>> 0feda65f
+
       if (!content) {
         console.log(`🔴 No text content: ${relativeFilePath}`)
         return
