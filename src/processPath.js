const fs = require('fs').promises
const path = require('path')

const processFile = require('./processFile')
const chooseModel = require('./chooseModel')
const processDirectory = require('./processDirectory')

module.exports = async ({
  inputPath,
  defaultCase,
  defaultModel,
  defaultChars,
  defaultFrames,
  defaultApiKey,
  defaultBaseURL,
  defaultLanguage,
  defaultProvider,
  defaultCustomPrompt,
  defaultIncludeSubdirectories,
<<<<<<< HEAD
  defaultConvertBinary,
  defaultVerbose,
  defaultForceChange,
  defaultLogPath,
  defaultLog
=======
  defaultConvertBinary
>>>>>>> 0feda65f
}) => {
  try {
    const provider = defaultProvider || 'ollama'
    console.log(`⚪ Provider: ${provider}`)

    const apiKey = defaultApiKey
    if (apiKey) {
      console.log('⚪ API key: **********')
    }

    let baseURL = defaultBaseURL
    if (provider === 'ollama' && !baseURL) {
      baseURL = 'http://127.0.0.1:11434'
    } else if (provider === 'lm-studio' && !baseURL) {
      baseURL = 'http://127.0.0.1:1234'
    } else if (provider === 'openai' && !baseURL) {
      baseURL = 'https://api.openai.com'
    }
    console.log(`⚪ Base URL: ${baseURL}`)

    const model = defaultModel || await chooseModel({ baseURL, provider })
    console.log(`⚪ Model: ${model}`)

    const frames = defaultFrames || 3
    console.log(`⚪ Frames: ${frames}`)

    const _case = defaultCase || 'kebabCase'
    console.log(`⚪ Case: ${_case}`)

    const chars = defaultChars || 20
    console.log(`⚪ Chars: ${chars}`)

    const language = defaultLanguage || 'English'
    console.log(`⚪ Language: ${language}`)

    const interpretBoolean = (value, fallback = false) => {
      if (value === undefined) return fallback
      if (typeof value === 'boolean') return value
      if (typeof value === 'string') {
        const lowered = value.toLowerCase()
        if (lowered === 'true') return true
        if (lowered === 'false') return false
      }

      return fallback
    }

    const includeSubdirectories = interpretBoolean(defaultIncludeSubdirectories, false)
    console.log(`⚪ Include subdirectories: ${includeSubdirectories}`)

    const customPrompt = defaultCustomPrompt || null
    if (customPrompt) {
      console.log(`⚪ Custom Prompt: ${customPrompt}`)
    }

<<<<<<< HEAD
    const convertBinary = interpretBoolean(defaultConvertBinary, false)
    console.log(`⚪ Convert legacy Office binaries: ${convertBinary}`)

    const verbose = interpretBoolean(defaultVerbose, false)
    console.log(`⚪ Verbose logging: ${verbose}`)

    const forceChange = interpretBoolean(defaultForceChange, false)
    console.log(`⚪ Skip confirmation prompts: ${forceChange}`)

    const logEnabled = defaultLog !== undefined ? interpretBoolean(defaultLog, true) : true
    console.log(`⚪ Write run log: ${logEnabled}`)

    const deriveCommandLabel = () => {
      const argvSegments = process.argv.slice(1)
      for (let i = argvSegments.length - 1; i >= 0; i--) {
        const base = path.basename(argvSegments[i])
        if (base.toLowerCase().includes('ai-renamer')) {
          return 'ai-renamer'
        }
      }

      const scriptName = process.argv[1] ? path.basename(process.argv[1]) : null
      if (scriptName === 'index.js') return 'ai-renamer'
      if (scriptName) return scriptName.replace(/\.js$/i, '')

      const binary = process.argv[0] ? path.basename(process.argv[0]) : 'ai-renamer'
      return binary || 'ai-renamer'
    }

    const sanitizeForFilename = (value) => {
      return value
        .replace(/[^a-z0-9-_]+/gi, '-')
        .replace(/-+/g, '-')
        .replace(/^-|-$/g, '') || 'ai-renamer'
    }

    const commandLabel = sanitizeForFilename(deriveCommandLabel())
    const timestamp = new Date().toISOString().replace(/[:]/g, '-')
    const defaultLogFileName = `${commandLabel}-${timestamp}.log`

    const resolvedLogPath = logEnabled
      ? path.resolve(defaultLogPath || defaultLogFileName)
      : null

    if (logEnabled) {
      console.log(`⚪ Log file: ${resolvedLogPath}`)
    }

=======
    const convertBinary = Boolean(defaultConvertBinary)
    console.log(`⚪ Convert legacy Office binaries: ${convertBinary}`)

>>>>>>> 0feda65f
    console.log('--------------------------------------------------')

    const stats = await fs.stat(inputPath)
    const options = {
      model,
      _case,
      chars,
      frames,
      apiKey,
      baseURL,
      language,
      provider,
      inputPath,
      includeSubdirectories,
      customPrompt,
<<<<<<< HEAD
      convertBinary,
      verbose,
      forceChange,
      logEnabled,
      resolvedLogPath
    }

    const logEntries = []

    const recordLogEntry = entry => {
      if (!logEnabled) return
      logEntries.push(entry)
=======
      convertBinary
>>>>>>> 0feda65f
    }

    if (stats.isDirectory()) {
      await processDirectory({ options: { ...options, recordLogEntry }, inputPath })
    } else if (stats.isFile()) {
      await processFile({ ...options, recordLogEntry, filePath: inputPath })
    }

    if (logEnabled) {
      try {
        await fs.mkdir(path.dirname(resolvedLogPath), { recursive: true })
        const logPayload = {
          generatedAt: new Date().toISOString(),
          command: process.argv,
          inputPath,
          settings: {
            provider,
            baseURL,
            model,
            frames,
            case: _case,
            chars,
            language,
            includeSubdirectories,
            customPrompt,
            convertBinary,
            verbose,
            forceChange
          },
          renames: logEntries
        }

        await fs.writeFile(resolvedLogPath, JSON.stringify(logPayload, null, 2))
        console.log(`📝 Run log saved to ${resolvedLogPath}`)
      } catch (err) {
        console.log(`🔴 Failed to write log: ${err.message}`)
      }
    }
  } catch (err) {
    console.log(err.message)
  }
}<|MERGE_RESOLUTION|>--- conflicted
+++ resolved
@@ -17,15 +17,11 @@
   defaultProvider,
   defaultCustomPrompt,
   defaultIncludeSubdirectories,
-<<<<<<< HEAD
   defaultConvertBinary,
   defaultVerbose,
   defaultForceChange,
   defaultLogPath,
   defaultLog
-=======
-  defaultConvertBinary
->>>>>>> 0feda65f
 }) => {
   try {
     const provider = defaultProvider || 'ollama'
@@ -81,7 +77,7 @@
       console.log(`⚪ Custom Prompt: ${customPrompt}`)
     }
 
-<<<<<<< HEAD
+
     const convertBinary = interpretBoolean(defaultConvertBinary, false)
     console.log(`⚪ Convert legacy Office binaries: ${convertBinary}`)
 
@@ -130,11 +126,7 @@
       console.log(`⚪ Log file: ${resolvedLogPath}`)
     }
 
-=======
-    const convertBinary = Boolean(defaultConvertBinary)
-    console.log(`⚪ Convert legacy Office binaries: ${convertBinary}`)
 
->>>>>>> 0feda65f
     console.log('--------------------------------------------------')
 
     const stats = await fs.stat(inputPath)
@@ -150,7 +142,6 @@
       inputPath,
       includeSubdirectories,
       customPrompt,
-<<<<<<< HEAD
       convertBinary,
       verbose,
       forceChange,
@@ -163,9 +154,6 @@
     const recordLogEntry = entry => {
       if (!logEnabled) return
       logEntries.push(entry)
-=======
-      convertBinary
->>>>>>> 0feda65f
     }
 
     if (stats.isDirectory()) {
