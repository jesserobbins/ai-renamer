const os = require('os')
const path = require('path')
const yargs = require('yargs')
const fs = require('fs').promises
const { hideBin } = require('yargs/helpers')

const CONFIG_FILE = path.join(os.homedir(), 'ai-renamer.json')

const normalizeBoolean = (value, fallback = undefined) => {
  if (value === undefined) return fallback
  if (typeof value === 'boolean') return value
  if (typeof value === 'string') {
    const lowered = value.toLowerCase()
    if (lowered === 'true') return true
    if (lowered === 'false') return false
  }

  return fallback
}

const loadConfig = async () => {
  try {
    const data = await fs.readFile(CONFIG_FILE, 'utf8')
    const parsed = JSON.parse(data)

    return {
      ...parsed,
      defaultConvertBinary: normalizeBoolean(parsed.defaultConvertBinary, false),
      defaultVerbose: normalizeBoolean(parsed.defaultVerbose, false),
      defaultForceChange: normalizeBoolean(parsed.defaultForceChange, false),
      defaultLog: normalizeBoolean(parsed.defaultLog),
<<<<<<< HEAD
      defaultIncludeSubdirectories: normalizeBoolean(parsed.defaultIncludeSubdirectories, false),
      defaultUseFilenameHint: normalizeBoolean(parsed.defaultUseFilenameHint, true),
      defaultMetadataHints: normalizeBoolean(parsed.defaultMetadataHints, true),
      defaultAppendTags: normalizeBoolean(parsed.defaultAppendTags, false),
      defaultPitchDeckOnly: normalizeBoolean(parsed.defaultPitchDeckOnly, false),
      defaultCompanyFocus: normalizeBoolean(parsed.defaultCompanyFocus, false),
      defaultPeopleFocus: normalizeBoolean(parsed.defaultPeopleFocus, false),
      defaultProjectFocus: normalizeBoolean(parsed.defaultProjectFocus, false),
      defaultAcceptOnEnter: normalizeBoolean(parsed.defaultAcceptOnEnter, false)
=======
      defaultIncludeSubdirectories: normalizeBoolean(parsed.defaultIncludeSubdirectories, false)
>>>>>>> 95cdcb8a
    }
  } catch (err) {
    return {}
  }
}

const saveConfig = async ({ config }) => {
  await fs.writeFile(CONFIG_FILE, JSON.stringify(config, null, 2))
}

module.exports = async () => {
  const config = await loadConfig()

  const argv = yargs(hideBin(process.argv))
    .option('help', {
      alias: 'h',
      type: 'boolean',
      description: 'Show help'
    })
    .option('provider', {
      alias: 'p',
      type: 'string',
      description: 'Set the provider (e.g. ollama, openai, lm-studio)'
    })
    .option('api-key', {
      alias: 'a',
      type: 'string',
      description: 'Set the API key if you\'re using openai as provider'
    })
    .option('base-url', {
      alias: 'u',
      type: 'string',
      description: 'Set the API base URL (e.g. http://127.0.0.1:11434 for ollama)'
    })
    .option('model', {
      alias: 'm',
      type: 'string',
      description: 'Set the model to use (e.g. gemma2, llama3, gpt-4o)'
    })
    .option('frames', {
      alias: 'f',
      type: 'number',
      description: 'Set the maximum number of frames to extract from videos (e.g. 3, 5, 10)'
    })
    .option('case', {
      alias: 'c',
      type: 'string',
      description: 'Set the case style (e.g. camelCase, pascalCase, snakeCase, kebabCase)'
    })
    .option('chars', {
      alias: 'x',
      type: 'number',
      description: 'Set the maximum number of characters in the new filename (e.g. 25)'
    })
    .option('language', {
      alias: 'l',
      type: 'string',
      description: 'Set the output language (e.g. English, Turkish)'
    })
    .option('include-subdirectories', {
      alias: 's',
      type: 'boolean',
      description: 'Include files in subdirectories when processing',
      default: config.defaultIncludeSubdirectories || false
    })
    .option('custom-prompt', {
      alias: 'r',
      type: 'string',
      description: 'Add a custom prompt to the LLM (e.g. "Only describe the background")'
    })
    .option('convertbinary', {
      alias: 'convert-binary',
      type: 'boolean',
      description: 'Convert legacy binary Microsoft Office documents before parsing',
      default: config.defaultConvertBinary || false
<<<<<<< HEAD
    })
    .option('verbose', {
      alias: 'V',
      type: 'boolean',
      description: 'Enable verbose logging',
      default: config.defaultVerbose || false
    })
    .option('force-change', {
      alias: 'F',
      type: 'boolean',
      description: 'Apply suggested filenames without prompting for confirmation',
      default: config.defaultForceChange || false
    })
    .option('log-path', {
      type: 'string',
      description: 'Path to write the run log (defaults to command name plus timestamp)',
      default: config.defaultLogPath
    })
    .option('log', {
      type: 'boolean',
      description: 'Write a run log detailing all accepted renames',
      default: config.defaultLog !== undefined ? config.defaultLog : true
    })
    .option('use-filename-hint', {
      type: 'boolean',
      description: 'Include the current filename in the prompt for additional context',
      default: config.defaultUseFilenameHint !== undefined ? config.defaultUseFilenameHint : true
    })
    .option('metadata-hints', {
      type: 'boolean',
      description: 'Provide file metadata (dates, size) to the model when available',
      default: config.defaultMetadataHints !== undefined ? config.defaultMetadataHints : true
    })
    .option('append-tags', {
      type: 'boolean',
      description: 'Append macOS Finder tags to the generated filename before the date segment',
      default: config.defaultAppendTags || false
    })
    .option('pitch-deck-only', {
      type: 'boolean',
      description: 'Only rename PDFs detected as startup pitch decks using the dedicated filename template',
      default: config.defaultPitchDeckOnly || false
    })
    .option('company-focus', {
      type: 'boolean',
      description: 'Bias the prompt to identify the company or organization first when building filenames',
      default: config.defaultCompanyFocus || false
    })
    .option('people-focus', {
      type: 'boolean',
      description: 'Bias the prompt to identify people, teams, or committees first when building filenames',
      default: config.defaultPeopleFocus || false
    })
    .option('project-focus', {
      type: 'boolean',
      description: 'Bias the prompt to identify projects or initiatives first when building filenames',
      default: config.defaultProjectFocus || false
    })
    .option('accept-default', {
      type: 'boolean',
      description: 'Treat an empty confirmation response as acceptance instead of rejection',
      default: config.defaultAcceptOnEnter || false
=======
>>>>>>> 95cdcb8a
    }).argv

  if (argv.help) {
    yargs.showHelp()
    process.exit(0)
  }

  if (argv.provider) {
    config.defaultProvider = argv.provider
    await saveConfig({ config })
  }

  if (argv['api-key']) {
    config.defaultApiKey = argv['api-key']
    await saveConfig({ config })
  }

  if (argv['base-url']) {
    config.defaultBaseURL = argv['base-url']
    await saveConfig({ config })
  }

  if (argv.model) {
    config.defaultModel = argv.model
    await saveConfig({ config })
  }

  if (argv.frames) {
    config.defaultFrames = argv.frames
    await saveConfig({ config })
  }

  if (argv.case) {
    config.defaultCase = argv.case
    await saveConfig({ config })
  }

  if (argv.chars) {
    config.defaultChars = argv.chars
    await saveConfig({ config })
  }

  if (argv.language) {
    config.defaultLanguage = argv.language
    await saveConfig({ config })
  }

  const includeSubdirectoriesProvided = process.argv.some((arg) => {
    return arg === '--include-subdirectories' || arg === '--no-include-subdirectories' || arg === '-s' || arg.startsWith('--include-subdirectories=') || arg.startsWith('--no-include-subdirectories=')
  })

  if (includeSubdirectoriesProvided) {
    config.defaultIncludeSubdirectories = argv['include-subdirectories']
    await saveConfig({ config })
  }

  if (argv['custom-prompt']) {
    config.defaultCustomPrompt = argv['custom-prompt']
    await saveConfig({ config })
  }

  if (process.argv.includes('--convertbinary') || process.argv.includes('--convert-binary') || process.argv.includes('--no-convertbinary') || process.argv.includes('--no-convert-binary')) {
    config.defaultConvertBinary = argv.convertbinary
    await saveConfig({ config })
  }
<<<<<<< HEAD

=======
>>>>>>> 95cdcb8a
  const verboseProvided = process.argv.some((arg) => {
    return arg === '--verbose' || arg === '--no-verbose' || arg === '-V' || arg.startsWith('--verbose=') || arg.startsWith('--no-verbose=')
  })

  if (verboseProvided) {
    config.defaultVerbose = argv.verbose
    await saveConfig({ config })
  }

  const forceProvided = process.argv.some((arg) => {
    return arg === '--force-change' || arg === '--no-force-change' || arg === '-F' || arg.startsWith('--force-change=') || arg.startsWith('--no-force-change=')
  })

  if (forceProvided) {
    config.defaultForceChange = argv['force-change']
    await saveConfig({ config })
  }

  if (argv['log-path']) {
    config.defaultLogPath = argv['log-path']
    await saveConfig({ config })
  }

  const logProvided = process.argv.some((arg) => {
    return arg === '--log' || arg === '--no-log' || arg.startsWith('--log=') || arg.startsWith('--no-log=')
  })

  if (logProvided) {
    config.defaultLog = argv.log
    await saveConfig({ config })
  }
<<<<<<< HEAD

  const filenameHintProvided = process.argv.some((arg) => {
    return arg === '--use-filename-hint' ||
      arg === '--no-use-filename-hint' ||
      arg.startsWith('--use-filename-hint=') ||
      arg.startsWith('--no-use-filename-hint=')
  })

  if (filenameHintProvided) {
    config.defaultUseFilenameHint = argv['use-filename-hint']
    await saveConfig({ config })
  }

  const metadataHintsProvided = process.argv.some((arg) => {
    return arg === '--metadata-hints' ||
      arg === '--no-metadata-hints' ||
      arg.startsWith('--metadata-hints=') ||
      arg.startsWith('--no-metadata-hints=')
  })

  if (metadataHintsProvided) {
    config.defaultMetadataHints = argv['metadata-hints']
    await saveConfig({ config })
  }

  const appendTagsProvided = process.argv.some((arg) => {
    return arg === '--append-tags' || arg === '--no-append-tags' || arg.startsWith('--append-tags=') || arg.startsWith('--no-append-tags=')
  })

  if (appendTagsProvided) {
    config.defaultAppendTags = argv['append-tags']
    await saveConfig({ config })
  }

  const pitchDeckProvided = process.argv.some((arg) => {
    return arg === '--pitch-deck-only' || arg === '--no-pitch-deck-only' ||
      arg.startsWith('--pitch-deck-only=') || arg.startsWith('--no-pitch-deck-only=')
  })

  if (pitchDeckProvided) {
    config.defaultPitchDeckOnly = argv['pitch-deck-only']
    await saveConfig({ config })
  }

  const companyFocusProvided = process.argv.some((arg) => {
    return arg === '--company-focus' || arg === '--no-company-focus' || arg.startsWith('--company-focus=') || arg.startsWith('--no-company-focus=')
  })

  if (companyFocusProvided) {
    config.defaultCompanyFocus = argv['company-focus']
    await saveConfig({ config })
  }

  const peopleFocusProvided = process.argv.some((arg) => {
    return arg === '--people-focus' || arg === '--no-people-focus' || arg.startsWith('--people-focus=') || arg.startsWith('--no-people-focus=')
  })

  if (peopleFocusProvided) {
    config.defaultPeopleFocus = argv['people-focus']
    await saveConfig({ config })
  }

  const projectFocusProvided = process.argv.some((arg) => {
    return arg === '--project-focus' || arg === '--no-project-focus' || arg.startsWith('--project-focus=') || arg.startsWith('--no-project-focus=')
  })

  if (projectFocusProvided) {
    config.defaultProjectFocus = argv['project-focus']
    await saveConfig({ config })
  }

  const acceptDefaultProvided = process.argv.some((arg) => {
    return arg === '--accept-default' || arg === '--no-accept-default' || arg.startsWith('--accept-default=') || arg.startsWith('--no-accept-default=')
  })

  if (acceptDefaultProvided) {
    config.defaultAcceptOnEnter = argv['accept-default']
    await saveConfig({ config })
  }

=======
>>>>>>> 95cdcb8a
  return { argv, config }
}<|MERGE_RESOLUTION|>--- conflicted
+++ resolved
@@ -29,7 +29,7 @@
       defaultVerbose: normalizeBoolean(parsed.defaultVerbose, false),
       defaultForceChange: normalizeBoolean(parsed.defaultForceChange, false),
       defaultLog: normalizeBoolean(parsed.defaultLog),
-<<<<<<< HEAD
+
       defaultIncludeSubdirectories: normalizeBoolean(parsed.defaultIncludeSubdirectories, false),
       defaultUseFilenameHint: normalizeBoolean(parsed.defaultUseFilenameHint, true),
       defaultMetadataHints: normalizeBoolean(parsed.defaultMetadataHints, true),
@@ -39,9 +39,7 @@
       defaultPeopleFocus: normalizeBoolean(parsed.defaultPeopleFocus, false),
       defaultProjectFocus: normalizeBoolean(parsed.defaultProjectFocus, false),
       defaultAcceptOnEnter: normalizeBoolean(parsed.defaultAcceptOnEnter, false)
-=======
-      defaultIncludeSubdirectories: normalizeBoolean(parsed.defaultIncludeSubdirectories, false)
->>>>>>> 95cdcb8a
+
     }
   } catch (err) {
     return {}
@@ -117,7 +115,7 @@
       type: 'boolean',
       description: 'Convert legacy binary Microsoft Office documents before parsing',
       default: config.defaultConvertBinary || false
-<<<<<<< HEAD
+
     })
     .option('verbose', {
       alias: 'V',
@@ -180,8 +178,7 @@
       type: 'boolean',
       description: 'Treat an empty confirmation response as acceptance instead of rejection',
       default: config.defaultAcceptOnEnter || false
-=======
->>>>>>> 95cdcb8a
+
     }).argv
 
   if (argv.help) {
@@ -247,10 +244,7 @@
     config.defaultConvertBinary = argv.convertbinary
     await saveConfig({ config })
   }
-<<<<<<< HEAD
-
-=======
->>>>>>> 95cdcb8a
+
   const verboseProvided = process.argv.some((arg) => {
     return arg === '--verbose' || arg === '--no-verbose' || arg === '-V' || arg.startsWith('--verbose=') || arg.startsWith('--no-verbose=')
   })
@@ -282,7 +276,7 @@
     config.defaultLog = argv.log
     await saveConfig({ config })
   }
-<<<<<<< HEAD
+
 
   const filenameHintProvided = process.argv.some((arg) => {
     return arg === '--use-filename-hint' ||
@@ -363,7 +357,6 @@
     await saveConfig({ config })
   }
 
-=======
->>>>>>> 95cdcb8a
+
   return { argv, config }
 }