const os = require('os')
const path = require('path')
const yargs = require('yargs')
const fs = require('fs').promises
const { hideBin } = require('yargs/helpers')

const CONFIG_FILE = path.join(os.homedir(), 'ai-renamer.json')

const normalizeBoolean = (value, fallback = undefined) => {
  if (value === undefined) return fallback
  if (typeof value === 'boolean') return value
  if (typeof value === 'string') {
    const lowered = value.toLowerCase()
    if (lowered === 'true') return true
    if (lowered === 'false') return false
  }

  return fallback
}

const loadConfig = async () => {
  try {
    const data = await fs.readFile(CONFIG_FILE, 'utf8')
    const parsed = JSON.parse(data)

    return {
      ...parsed,
      defaultConvertBinary: normalizeBoolean(parsed.defaultConvertBinary, false),
      defaultVerbose: normalizeBoolean(parsed.defaultVerbose, false),
      defaultForceChange: normalizeBoolean(parsed.defaultForceChange, false),
      defaultLog: normalizeBoolean(parsed.defaultLog),
      defaultIncludeSubdirectories: normalizeBoolean(parsed.defaultIncludeSubdirectories, false)
    }
  } catch (err) {
    return {}
  }
}

const saveConfig = async ({ config }) => {
  await fs.writeFile(CONFIG_FILE, JSON.stringify(config, null, 2))
}

module.exports = async () => {
  const config = await loadConfig()

  const argv = yargs(hideBin(process.argv))
    .option('help', {
      alias: 'h',
      type: 'boolean',
      description: 'Show help'
    })
    .option('provider', {
      alias: 'p',
      type: 'string',
      description: 'Set the provider (e.g. ollama, openai, lm-studio)'
    })
    .option('api-key', {
      alias: 'a',
      type: 'string',
      description: 'Set the API key if you\'re using openai as provider'
    })
    .option('base-url', {
      alias: 'u',
      type: 'string',
      description: 'Set the API base URL (e.g. http://127.0.0.1:11434 for ollama)'
    })
    .option('model', {
      alias: 'm',
      type: 'string',
      description: 'Set the model to use (e.g. gemma2, llama3, gpt-4o)'
    })
    .option('frames', {
      alias: 'f',
      type: 'number',
      description: 'Set the maximum number of frames to extract from videos (e.g. 3, 5, 10)'
    })
    .option('case', {
      alias: 'c',
      type: 'string',
      description: 'Set the case style (e.g. camelCase, pascalCase, snakeCase, kebabCase)'
    })
    .option('chars', {
      alias: 'x',
      type: 'number',
      description: 'Set the maximum number of characters in the new filename (e.g. 25)'
    })
    .option('language', {
      alias: 'l',
      type: 'string',
      description: 'Set the output language (e.g. English, Turkish)'
    })
    .option('include-subdirectories', {
      alias: 's',
      type: 'boolean',
      description: 'Include files in subdirectories when processing',
      default: config.defaultIncludeSubdirectories || false
    })
    .option('custom-prompt', {
      alias: 'r',
      type: 'string',
      description: 'Add a custom prompt to the LLM (e.g. "Only describe the background")'
    })
    .option('convertbinary', {
      alias: 'convert-binary',
      type: 'boolean',
      description: 'Convert legacy binary Microsoft Office documents before parsing',
      default: config.defaultConvertBinary || false
<<<<<<< HEAD
    })
    .option('verbose', {
      alias: 'V',
      type: 'boolean',
      description: 'Enable verbose logging',
      default: config.defaultVerbose || false
    })
    .option('force-change', {
      alias: 'F',
      type: 'boolean',
      description: 'Apply suggested filenames without prompting for confirmation',
      default: config.defaultForceChange || false
    })
    .option('log-path', {
      type: 'string',
      description: 'Path to write the run log (defaults to command name plus timestamp)',
      default: config.defaultLogPath
    })
    .option('log', {
      type: 'boolean',
      description: 'Write a run log detailing all accepted renames',
      default: config.defaultLog !== undefined ? config.defaultLog : true
=======
>>>>>>> 0feda65f
    }).argv

  if (argv.help) {
    yargs.showHelp()
    process.exit(0)
  }

  if (argv.provider) {
    config.defaultProvider = argv.provider
    await saveConfig({ config })
  }

  if (argv['api-key']) {
    config.defaultApiKey = argv['api-key']
    await saveConfig({ config })
  }

  if (argv['base-url']) {
    config.defaultBaseURL = argv['base-url']
    await saveConfig({ config })
  }

  if (argv.model) {
    config.defaultModel = argv.model
    await saveConfig({ config })
  }

  if (argv.frames) {
    config.defaultFrames = argv.frames
    await saveConfig({ config })
  }

  if (argv.case) {
    config.defaultCase = argv.case
    await saveConfig({ config })
  }

  if (argv.chars) {
    config.defaultChars = argv.chars
    await saveConfig({ config })
  }

  if (argv.language) {
    config.defaultLanguage = argv.language
    await saveConfig({ config })
  }

  const includeSubdirectoriesProvided = process.argv.some((arg) => {
    return arg === '--include-subdirectories' || arg === '--no-include-subdirectories' || arg === '-s' || arg.startsWith('--include-subdirectories=') || arg.startsWith('--no-include-subdirectories=')
  })

  if (includeSubdirectoriesProvided) {
    config.defaultIncludeSubdirectories = argv['include-subdirectories']
    await saveConfig({ config })
  }

  if (argv['custom-prompt']) {
    config.defaultCustomPrompt = argv['custom-prompt']
    await saveConfig({ config })
  }

  if (process.argv.includes('--convertbinary') || process.argv.includes('--convert-binary') || process.argv.includes('--no-convertbinary') || process.argv.includes('--no-convert-binary')) {
    config.defaultConvertBinary = argv.convertbinary
    await saveConfig({ config })
  }

<<<<<<< HEAD
  const verboseProvided = process.argv.some((arg) => {
    return arg === '--verbose' || arg === '--no-verbose' || arg === '-V' || arg.startsWith('--verbose=') || arg.startsWith('--no-verbose=')
  })

  if (verboseProvided) {
    config.defaultVerbose = argv.verbose
    await saveConfig({ config })
  }

  const forceProvided = process.argv.some((arg) => {
    return arg === '--force-change' || arg === '--no-force-change' || arg === '-F' || arg.startsWith('--force-change=') || arg.startsWith('--no-force-change=')
  })

  if (forceProvided) {
    config.defaultForceChange = argv['force-change']
    await saveConfig({ config })
  }

  if (argv['log-path']) {
    config.defaultLogPath = argv['log-path']
    await saveConfig({ config })
  }

  const logProvided = process.argv.some((arg) => {
    return arg === '--log' || arg === '--no-log' || arg.startsWith('--log=') || arg.startsWith('--no-log=')
  })

  if (logProvided) {
    config.defaultLog = argv.log
    await saveConfig({ config })
  }

=======
>>>>>>> 0feda65f
  return { argv, config }
}<|MERGE_RESOLUTION|>--- conflicted
+++ resolved
@@ -105,31 +105,6 @@
       type: 'boolean',
       description: 'Convert legacy binary Microsoft Office documents before parsing',
       default: config.defaultConvertBinary || false
-<<<<<<< HEAD
-    })
-    .option('verbose', {
-      alias: 'V',
-      type: 'boolean',
-      description: 'Enable verbose logging',
-      default: config.defaultVerbose || false
-    })
-    .option('force-change', {
-      alias: 'F',
-      type: 'boolean',
-      description: 'Apply suggested filenames without prompting for confirmation',
-      default: config.defaultForceChange || false
-    })
-    .option('log-path', {
-      type: 'string',
-      description: 'Path to write the run log (defaults to command name plus timestamp)',
-      default: config.defaultLogPath
-    })
-    .option('log', {
-      type: 'boolean',
-      description: 'Write a run log detailing all accepted renames',
-      default: config.defaultLog !== undefined ? config.defaultLog : true
-=======
->>>>>>> 0feda65f
     }).argv
 
   if (argv.help) {
@@ -195,8 +170,6 @@
     config.defaultConvertBinary = argv.convertbinary
     await saveConfig({ config })
   }
-
-<<<<<<< HEAD
   const verboseProvided = process.argv.some((arg) => {
     return arg === '--verbose' || arg === '--no-verbose' || arg === '-V' || arg.startsWith('--verbose=') || arg.startsWith('--no-verbose=')
   })
@@ -228,8 +201,5 @@
     config.defaultLog = argv.log
     await saveConfig({ config })
   }
-
-=======
->>>>>>> 0feda65f
   return { argv, config }
 }