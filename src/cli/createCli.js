const yargs = require('yargs/yargs')
const { hideBin } = require('yargs/helpers')
const process = require('process')

const defaultOptions = {
  provider: 'ollama',
  model: '',
  apiKey: '',
  baseUrl: '',
  frames: 3,
  case: 'kebabCase',
  chars: 80,
  language: 'English',
  includeSubdirectories: false,
  customPrompt: '',
  instructionsFile: '',
  subjectStopwords: '',
  dryRun: false,
  summary: false,
  maxFileSize: 0,
  onlyExtensions: '',
  ignoreExtensions: '',
  organizeBySubject: false,
  subjectDestination: '',
  moveUnknownSubjects: false
}

const CLI_OPTIONS = {
  provider: {
    alias: 'p',
    describe: 'Set the model provider (ollama, lm-studio, openai)',
    type: 'string'
  },
  apiKey: {
    alias: 'a',
    describe: 'API key for OpenAI-compatible providers',
    type: 'string'
  },
  baseUrl: {
    alias: 'u',
    describe: 'Base URL for the provider endpoint',
    type: 'string'
  },
  model: {
    alias: 'm',
    describe: 'Model identifier to use',
    type: 'string'
  },
  frames: {
    alias: 'f',
    describe: 'Maximum number of frames to extract from videos',
    type: 'number'
  },
  case: {
    alias: 'c',
    describe: 'Case style for generated filenames',
    type: 'string'
  },
  chars: {
    alias: 'x',
    describe: 'Maximum characters allowed in the filename',
    type: 'number'
  },
  language: {
    alias: 'l',
    describe: 'Language to prefer for output filenames',
    type: 'string'
  },
  includeSubdirectories: {
    alias: 's',
    describe: 'Include subdirectories when scanning',
    type: 'boolean'
  },
  customPrompt: {
    alias: 'r',
    describe: 'Custom instructions appended to the model prompt',
    type: 'string'
  },
  instructionsFile: {
    describe: 'Path to a file containing additional system instructions',
    type: 'string'
  },
  subjectStopwords: {
    describe: 'Comma-separated tokens to strip from detected subject names',
    type: 'string'
  },
  dryRun: {
    describe: 'Preview renames without writing to disk',
    type: 'boolean'
  },
  summary: {
    describe: 'Print a summary report after processing',
    type: 'boolean'
  },
  maxFileSize: {
    describe: 'Skip files larger than the provided size in MB',
    type: 'number'
  },
  onlyExtensions: {
    describe: 'Process only files with these comma-separated extensions',
    type: 'string'
  },
  ignoreExtensions: {
    describe: 'Skip files with these comma-separated extensions',
    type: 'string'
  },
  organizeBySubject: {
    describe: 'Move files into subject folders inferred by the model',
    type: 'boolean'
  },
  subjectDestination: {
    describe: 'Destination directory for organized subjects',
    type: 'string'
  },
  moveUnknownSubjects: {
    describe: 'Move low-confidence subjects into an Unknown folder',
    type: 'boolean'
  }
}

function createCli (config = {}) {
  const parser = yargs(hideBin(process.argv))
    .usage('Usage: $0 <path> [options]')
    .positional('path', {
      describe: 'File or directory to process',
      type: 'string'
    })
    .example('$0 ~/Downloads/Pitches --dry-run --summary', 'Preview renames and print a summary report')

  const detectedWidth = typeof parser.terminalWidth === 'function' ? parser.terminalWidth() : undefined
<<<<<<< HEAD
  const stdoutWidth = process.stdout && Number.isFinite(process.stdout.columns) ? process.stdout.columns : undefined
  const stderrWidth = process.stderr && Number.isFinite(process.stderr.columns) ? process.stderr.columns : undefined
  const envWidth = Number.isFinite(Number(process.env.COLUMNS)) ? Number(process.env.COLUMNS) : undefined

  const candidateWidths = [detectedWidth, stdoutWidth, stderrWidth, envWidth]
    .filter((value) => Number.isFinite(value) && value > 0)

  const wrapWidth = candidateWidths.length > 0 ? Math.max(...candidateWidths) : 120
  parser.wrap(Math.min(120, Math.max(60, wrapWidth)))
=======
  const wrapWidth = Number.isFinite(detectedWidth) && detectedWidth > 0 ? detectedWidth : 80

  parser.wrap(Math.min(120, wrapWidth))
>>>>>>> b0b1bf14

  const defaults = { ...defaultOptions, ...config }

  Object.entries(CLI_OPTIONS).forEach(([name, option]) => {
    parser.option(name, {
      ...option,
      default: defaults[name]
    })
  })

  return parser
}

module.exports = {
  createCli,
  defaultOptions
}<|MERGE_RESOLUTION|>--- conflicted
+++ resolved
@@ -128,7 +128,7 @@
     .example('$0 ~/Downloads/Pitches --dry-run --summary', 'Preview renames and print a summary report')
 
   const detectedWidth = typeof parser.terminalWidth === 'function' ? parser.terminalWidth() : undefined
-<<<<<<< HEAD
+
   const stdoutWidth = process.stdout && Number.isFinite(process.stdout.columns) ? process.stdout.columns : undefined
   const stderrWidth = process.stderr && Number.isFinite(process.stderr.columns) ? process.stderr.columns : undefined
   const envWidth = Number.isFinite(Number(process.env.COLUMNS)) ? Number(process.env.COLUMNS) : undefined
@@ -138,11 +138,7 @@
 
   const wrapWidth = candidateWidths.length > 0 ? Math.max(...candidateWidths) : 120
   parser.wrap(Math.min(120, Math.max(60, wrapWidth)))
-=======
-  const wrapWidth = Number.isFinite(detectedWidth) && detectedWidth > 0 ? detectedWidth : 80
 
-  parser.wrap(Math.min(120, wrapWidth))
->>>>>>> b0b1bf14
 
   const defaults = { ...defaultOptions, ...config }
 
