--- conflicted
+++ resolved
@@ -126,12 +126,9 @@
     })
     .example('$0 ~/Downloads/Pitches --dry-run --summary', 'Preview renames and print a summary report')
 
-<<<<<<< HEAD
   const detectedWidth = typeof parser.terminalWidth === 'function' ? parser.terminalWidth() : undefined
   const wrapWidth = Number.isFinite(detectedWidth) && detectedWidth > 0 ? detectedWidth : 80
-=======
-  const wrapWidth = typeof parser.terminalWidth === 'function' ? parser.terminalWidth() : 80
->>>>>>> 26bd8988
+
   parser.wrap(Math.min(120, wrapWidth))
 
   const defaults = { ...defaultOptions, ...config }
